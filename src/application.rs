--- conflicted
+++ resolved
@@ -110,14 +110,8 @@
 					*morph = 0.0;
 				}
 				
-<<<<<<< HEAD
-				let morphs = entity.morphs.len();
-				for _ in 0 .. 10 {
-					entity.morphs[rand::random::<usize>() % morphs] = rand::random();
-=======
 				for id in rand::seq::index::sample(&mut rng, entity.morphs.len(), morphs) {
 					entity.morphs[id] = rng.gen();
->>>>>>> 3739450b
 				}
 			}
 			
