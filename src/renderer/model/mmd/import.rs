use std::io::BufReader;
use std::fs::File;
use std::path::PathBuf;
use std::ffi::{OsStr, OsString};
use err_derive::Error;
use mmd::pmx::material::{Toon, EnvironmentBlendMode, DrawingFlags};
use mmd::pmx::bone::{BoneFlags, Connection};
use mmd::pmx::morph::Offsets;
use mmd::WeightDeform;
use image::ImageFormat;

use crate::application::entity::{Bone, BoneConnection};
use crate::renderer::model::{ModelError, VertexIndex};
use crate::renderer::Renderer;
use crate::math::{Vec3, Color};
use crate::debug;
use super::{Vertex, sub_mesh::MaterialInfo, shared::MMDModelShared};

pub fn from_pmx<VI>(path: &str, renderer: &mut Renderer) -> Result<MMDModelShared<VI>, MMDModelLoadError> where VI: VertexIndex + mmd::VertexIndex {
	let mut root = PathBuf::from(path);
	root.pop();
	
	let model_reader = BufReader::new(File::open(path)?);
	let header = mmd::HeaderReader::new(model_reader)?;
	
	// dprintln!("{}", header);
	
	let mut vertices_reader = mmd::VertexReader::new(header)?;
	let vertices = vertices_reader.iter::<i16>()
                                  .map(|v| v.map(Into::into))
                                  .collect::<Result<Vec<Vertex>, _>>()?;
	
	let mut surfaces_reader = mmd::SurfaceReader::new(vertices_reader)?;
	let indices = surfaces_reader.iter()
	                             .collect::<Result<Vec<[VI; 3]>, _>>()?
	                             .flatten();
	
	let mut model = MMDModelShared::new(&vertices, &indices, renderer)?;
	
	let mut textures_reader = mmd::TextureReader::new(surfaces_reader)?;
	let mut textures = vec![];
	
	for texture_path in textures_reader.iter() {
		let texture_path = texture_path?;
		let os_path = lookup_windows_path(&root, &texture_path)?;
		let texture_reader = BufReader::new(File::open(os_path)?);
		let image = image::load(texture_reader, ImageFormat::from_path(&texture_path)?)?;
		let has_alpha = image.color().has_alpha();
		
		textures.push((model.add_texture(image, renderer)?, has_alpha));
	}
	
	let mut materials_reader = mmd::MaterialReader::new(textures_reader)?;
	let mut last_index = 0_usize;
	
	for material in materials_reader.iter::<i32>() {
		let material = material?;
		
		let toon_index = match material.toon {
			Toon::Texture(id) => id,
			Toon::Internal(_) => -1
		};
		
		let sphere_mode = if material.environment_index < 0 {
			0
		} else {
			match material.environment_blend_mode {
				EnvironmentBlendMode::Disabled => 0,
				EnvironmentBlendMode::Multiply => 1,
				EnvironmentBlendMode::Additive => 2,
				EnvironmentBlendMode::AdditionalVec4 => 3,
			}
		};
		
		let material_info = MaterialInfo {
			color: material.diffuse_color,
			specular: material.specular_color,
			specularity: material.specular_strength,
			ambient: material.ambient_color,
			sphere_mode,
		};
		
		let (texture, has_alpha) = textures.get(material.texture_index as usize)
		                                   .cloned()
		                                   .map_or((None, false), |(texture, has_alpha)| (Some(texture), has_alpha));
		
		let toon = textures.get(toon_index as usize)
		                   .cloned()
		                   .map(|(t, _)| t);
		
		let sphere_map = textures.get(material.environment_index as usize)
		                         .cloned()
		                         .map(|(t, _)| t);
		
		let edge = material.draw_flags.contains(DrawingFlags::HasEdge).then_some((material.edge_scale, material.edge_color));
		
		model.add_sub_mesh(
			last_index .. last_index + material.surface_count as usize,
			material_info,
			texture,
			toon,
			sphere_map,
			material.draw_flags.contains(DrawingFlags::NoCull),
			!has_alpha,
			edge,
			renderer,
		)?;
		
		last_index += material.surface_count as usize;
	}
	
	
	let mut bones_reader = mmd::BoneReader::new(materials_reader)?;
	
	let bone_defs = bones_reader.iter()
	                            .collect::<Result<Vec<mmd::Bone<i32>>, _>>()?;
	
	for def in bone_defs.iter() {
		let name = if def.universal_name.len() > 0 {
			&def.universal_name
		} else if let Some(translated) = debug::translate(&def.local_name) {
			translated
		} else {
			&def.local_name
		};
	
		let parent = if def.parent < 0 { None } else { Some(def.parent as usize) };
	
		let model_pos = Vec3::from(def.position).flip_x() * MMD_UNIT_SIZE;
		let display = def.bone_flags.contains(BoneFlags::Display);
	
		let mut color = if def.bone_flags.contains(BoneFlags::InverseKinematics) {
			Color::green()
		} else if def.bone_flags.contains(BoneFlags::Rotatable) && def.bone_flags.contains(BoneFlags::Movable) {
			Color::magenta()
		} else if def.bone_flags.contains(BoneFlags::Rotatable) {
			Color::blue().lightness(1.5)
		} else if def.bone_flags.contains(BoneFlags::Movable) {
			Color::dyellow()
		} else {
			Color::dwhite()
		};
	
		if !def.bone_flags.contains(BoneFlags::CanOperate) {
			color = color.lightness(0.5);
		}
	
		let connection = match def.connection {
			Connection::Index(id) if id <= 0 => BoneConnection::None,
			Connection::Index(id) => BoneConnection::Bone(id as usize),
			Connection::Position(pos) => BoneConnection::Offset(Vec3::from(pos).flip_x() * MMD_UNIT_SIZE),
		};
	
		let local_pos = if def.parent < 0 {
			model_pos
		} else {
			let parent = &bone_defs[def.parent as usize];
			model_pos - Vec3::from(parent.position).flip_x() * MMD_UNIT_SIZE
		};
	
		model.add_bone(Bone::new(name,
		                         parent,
		                         color,
		                         &model_pos,
		                         &local_pos,
		                         display,
		                         connection));
	}
	
	let mut morphs_reader = mmd::MorphReader::new(bones_reader)?;
	let mut morphs = Vec::with_capacity(morphs_reader.count as usize);
	
	for morph in morphs_reader.iter::<i32, VI, i32, i32, i32>() {
		let morph = morph?;
<<<<<<< HEAD
		let panel = morph.panel;
		let name = debug::translate(&morph.local_name).unwrap_or(&morph.local_name);
		if let Offsets::Vertex(offsets) = morph.offsets {
			println!("{}: {} {}", morphs.len(), panel, name);
=======
		if let Offsets::Vertex(offsets) = morph.offsets {
>>>>>>> 3739450b
			morphs.push(offsets.iter().map(|offset| (offset.vertex, Vec3::from(offset.offset).flip_x() * MMD_UNIT_SIZE)).collect());
		}
	}
	
	model.add_morphs(&morphs, renderer)?;
	
	Ok(model)
}

// Windows why
fn lookup_windows_path(root: &PathBuf, orig_path: &str) -> Result<PathBuf, MMDModelLoadError> {
	if cfg!(target_os = "windows") {
		return Ok(root.join(orig_path));
	}
	
	let mut path = PathBuf::from(orig_path.replace("\\", "/"));
	let file_name = path.file_name().ok_or_else(|| MMDModelLoadError::PathError(orig_path.to_string()))?.to_owned();
	path.pop();
	
	let mut cur_dir = root.clone();
	
	for component in path.components() {
		cur_dir.push(lookup_component(&cur_dir, component.as_os_str(), true)?);
	}
	
	cur_dir.push(lookup_component(&cur_dir, &file_name, false)?);
	
	Ok(cur_dir)
}

fn lookup_component(cur_dir: &PathBuf, name: &OsStr, dir: bool) -> Result<OsString, MMDModelLoadError> {
	let mut next_dir = None;
	
	for file in std::fs::read_dir(&cur_dir)? {
		let file = file?;
		
		if (!dir && file.file_type()?.is_file()) || (dir && file.file_type()?.is_dir()) {
			if file.file_name() == name {
				next_dir = Some(name.to_owned());
				break;
			} else if file.file_name().to_ascii_lowercase() == name.to_ascii_lowercase() {
				next_dir = Some(file.file_name());
			}
		}
	}
	
	match next_dir {
		Some(next_dir) => Ok(next_dir),
		None => Err(MMDModelLoadError::FileNotFound(cur_dir.join(name).to_string_lossy().to_string())),
	}
}

const MMD_UNIT_SIZE: f32 = 7.9 / 100.0; // https://www.deviantart.com/hogarth-mmd/journal/1-MMD-unit-in-real-world-units-685870002

impl<I: Into<i32>> From<mmd::Vertex<I>> for Vertex {
	fn from(vertex: mmd::Vertex<I>) -> Self {
		let (bones, bones_weights) = match vertex.weight_deform {
			WeightDeform::Bdef1(bdef) => ([bdef.bone_index.into(), 0, 0, 0],
			                              [1.0, 0.0, 0.0, 0.0]),
			WeightDeform::Bdef2(bdef) => ([bdef.bone_1_index.into(), bdef.bone_2_index.into(), 0, 0],
			                              [bdef.bone_1_weight, 1.0-bdef.bone_1_weight, 0.0, 0.0]),
			WeightDeform::Bdef4(bdef) => ([bdef.bone_1_index.into(), bdef.bone_2_index.into(), bdef.bone_3_index.into(), bdef.bone_4_index.into()],
			                              [bdef.bone_1_weight, bdef.bone_2_weight, bdef.bone_3_weight, bdef.bone_4_weight]),
			WeightDeform::Sdef(sdef) => ([sdef.bone_1_index.into(), sdef.bone_2_index.into(), 0, 0], // TODO: Proper SDEF support
			                             [sdef.bone_1_weight, 1.0-sdef.bone_1_weight, 0.0, 0.0]),
			WeightDeform::Qdef(_) => unimplemented!("QDEF weight deforms are not supported."),
		};
		
		let bones_indices = [bones[0].max(0) as u32, bones[1].max(0) as u32, bones[2].max(0) as u32, bones[3].max(0) as u32];
		let pos = Vec3::from(vertex.position).flip_x() * MMD_UNIT_SIZE;
		let normal = Vec3::from(vertex.normal).flip_x();
		
		Vertex::new(
			pos,
			normal,
			vertex.uv,
			vertex.edge_scale,
			bones_indices,
			bones_weights,
		)
	}
}

trait FlipX {
	fn flip_x(self) -> Self;
}

impl FlipX for Vec3 {
	fn flip_x(self) -> Self {
		Vec3::new(-self.x, self.y, self.z)
	}
}

trait FlattenArrayVec {
	type Out;
	fn flatten(self) -> Self::Out;
}

impl<T> FlattenArrayVec for Vec<[T; 3]> {
	type Out = Vec<T>;
	fn flatten(self) -> Self::Out {
		unsafe {
			let (ptr, len, cap) = self.into_raw_parts();
			Vec::from_raw_parts(ptr as *mut T, len * 3, cap * 3)
		}
	}
}

#[derive(Debug, Error)]
pub enum MMDModelLoadError {
	#[error(display = "Failed to parse path {}", _0)] PathError(String),
	#[error(display = "File not found: {}", _0)] FileNotFound(String),
	#[error(display = "{}", _0)] ModelError(#[error(source)] ModelError),
	#[error(display = "{}", _0)] IOError(#[error(source)] std::io::Error),
	#[error(display = "{}", _0)] PmxError(#[error(source)] mmd::Error),
	#[error(display = "{}", _0)] ImageError(#[error(source)] image::ImageError),
}
<|MERGE_RESOLUTION|>--- conflicted
+++ resolved
@@ -1,299 +1,292 @@
-use std::io::BufReader;
-use std::fs::File;
-use std::path::PathBuf;
-use std::ffi::{OsStr, OsString};
-use err_derive::Error;
-use mmd::pmx::material::{Toon, EnvironmentBlendMode, DrawingFlags};
-use mmd::pmx::bone::{BoneFlags, Connection};
-use mmd::pmx::morph::Offsets;
-use mmd::WeightDeform;
-use image::ImageFormat;
-
-use crate::application::entity::{Bone, BoneConnection};
-use crate::renderer::model::{ModelError, VertexIndex};
-use crate::renderer::Renderer;
-use crate::math::{Vec3, Color};
-use crate::debug;
-use super::{Vertex, sub_mesh::MaterialInfo, shared::MMDModelShared};
-
-pub fn from_pmx<VI>(path: &str, renderer: &mut Renderer) -> Result<MMDModelShared<VI>, MMDModelLoadError> where VI: VertexIndex + mmd::VertexIndex {
-	let mut root = PathBuf::from(path);
-	root.pop();
-	
-	let model_reader = BufReader::new(File::open(path)?);
-	let header = mmd::HeaderReader::new(model_reader)?;
-	
-	// dprintln!("{}", header);
-	
-	let mut vertices_reader = mmd::VertexReader::new(header)?;
-	let vertices = vertices_reader.iter::<i16>()
-                                  .map(|v| v.map(Into::into))
-                                  .collect::<Result<Vec<Vertex>, _>>()?;
-	
-	let mut surfaces_reader = mmd::SurfaceReader::new(vertices_reader)?;
-	let indices = surfaces_reader.iter()
-	                             .collect::<Result<Vec<[VI; 3]>, _>>()?
-	                             .flatten();
-	
-	let mut model = MMDModelShared::new(&vertices, &indices, renderer)?;
-	
-	let mut textures_reader = mmd::TextureReader::new(surfaces_reader)?;
-	let mut textures = vec![];
-	
-	for texture_path in textures_reader.iter() {
-		let texture_path = texture_path?;
-		let os_path = lookup_windows_path(&root, &texture_path)?;
-		let texture_reader = BufReader::new(File::open(os_path)?);
-		let image = image::load(texture_reader, ImageFormat::from_path(&texture_path)?)?;
-		let has_alpha = image.color().has_alpha();
-		
-		textures.push((model.add_texture(image, renderer)?, has_alpha));
-	}
-	
-	let mut materials_reader = mmd::MaterialReader::new(textures_reader)?;
-	let mut last_index = 0_usize;
-	
-	for material in materials_reader.iter::<i32>() {
-		let material = material?;
-		
-		let toon_index = match material.toon {
-			Toon::Texture(id) => id,
-			Toon::Internal(_) => -1
-		};
-		
-		let sphere_mode = if material.environment_index < 0 {
-			0
-		} else {
-			match material.environment_blend_mode {
-				EnvironmentBlendMode::Disabled => 0,
-				EnvironmentBlendMode::Multiply => 1,
-				EnvironmentBlendMode::Additive => 2,
-				EnvironmentBlendMode::AdditionalVec4 => 3,
-			}
-		};
-		
-		let material_info = MaterialInfo {
-			color: material.diffuse_color,
-			specular: material.specular_color,
-			specularity: material.specular_strength,
-			ambient: material.ambient_color,
-			sphere_mode,
-		};
-		
-		let (texture, has_alpha) = textures.get(material.texture_index as usize)
-		                                   .cloned()
-		                                   .map_or((None, false), |(texture, has_alpha)| (Some(texture), has_alpha));
-		
-		let toon = textures.get(toon_index as usize)
-		                   .cloned()
-		                   .map(|(t, _)| t);
-		
-		let sphere_map = textures.get(material.environment_index as usize)
-		                         .cloned()
-		                         .map(|(t, _)| t);
-		
-		let edge = material.draw_flags.contains(DrawingFlags::HasEdge).then_some((material.edge_scale, material.edge_color));
-		
-		model.add_sub_mesh(
-			last_index .. last_index + material.surface_count as usize,
-			material_info,
-			texture,
-			toon,
-			sphere_map,
-			material.draw_flags.contains(DrawingFlags::NoCull),
-			!has_alpha,
-			edge,
-			renderer,
-		)?;
-		
-		last_index += material.surface_count as usize;
-	}
-	
-	
-	let mut bones_reader = mmd::BoneReader::new(materials_reader)?;
-	
-	let bone_defs = bones_reader.iter()
-	                            .collect::<Result<Vec<mmd::Bone<i32>>, _>>()?;
-	
-	for def in bone_defs.iter() {
-		let name = if def.universal_name.len() > 0 {
-			&def.universal_name
-		} else if let Some(translated) = debug::translate(&def.local_name) {
-			translated
-		} else {
-			&def.local_name
-		};
-	
-		let parent = if def.parent < 0 { None } else { Some(def.parent as usize) };
-	
-		let model_pos = Vec3::from(def.position).flip_x() * MMD_UNIT_SIZE;
-		let display = def.bone_flags.contains(BoneFlags::Display);
-	
-		let mut color = if def.bone_flags.contains(BoneFlags::InverseKinematics) {
-			Color::green()
-		} else if def.bone_flags.contains(BoneFlags::Rotatable) && def.bone_flags.contains(BoneFlags::Movable) {
-			Color::magenta()
-		} else if def.bone_flags.contains(BoneFlags::Rotatable) {
-			Color::blue().lightness(1.5)
-		} else if def.bone_flags.contains(BoneFlags::Movable) {
-			Color::dyellow()
-		} else {
-			Color::dwhite()
-		};
-	
-		if !def.bone_flags.contains(BoneFlags::CanOperate) {
-			color = color.lightness(0.5);
-		}
-	
-		let connection = match def.connection {
-			Connection::Index(id) if id <= 0 => BoneConnection::None,
-			Connection::Index(id) => BoneConnection::Bone(id as usize),
-			Connection::Position(pos) => BoneConnection::Offset(Vec3::from(pos).flip_x() * MMD_UNIT_SIZE),
-		};
-	
-		let local_pos = if def.parent < 0 {
-			model_pos
-		} else {
-			let parent = &bone_defs[def.parent as usize];
-			model_pos - Vec3::from(parent.position).flip_x() * MMD_UNIT_SIZE
-		};
-	
-		model.add_bone(Bone::new(name,
-		                         parent,
-		                         color,
-		                         &model_pos,
-		                         &local_pos,
-		                         display,
-		                         connection));
-	}
-	
-	let mut morphs_reader = mmd::MorphReader::new(bones_reader)?;
-	let mut morphs = Vec::with_capacity(morphs_reader.count as usize);
-	
-	for morph in morphs_reader.iter::<i32, VI, i32, i32, i32>() {
-		let morph = morph?;
-<<<<<<< HEAD
-		let panel = morph.panel;
-		let name = debug::translate(&morph.local_name).unwrap_or(&morph.local_name);
-		if let Offsets::Vertex(offsets) = morph.offsets {
-			println!("{}: {} {}", morphs.len(), panel, name);
-=======
-		if let Offsets::Vertex(offsets) = morph.offsets {
->>>>>>> 3739450b
-			morphs.push(offsets.iter().map(|offset| (offset.vertex, Vec3::from(offset.offset).flip_x() * MMD_UNIT_SIZE)).collect());
-		}
-	}
-	
-	model.add_morphs(&morphs, renderer)?;
-	
-	Ok(model)
-}
-
-// Windows why
-fn lookup_windows_path(root: &PathBuf, orig_path: &str) -> Result<PathBuf, MMDModelLoadError> {
-	if cfg!(target_os = "windows") {
-		return Ok(root.join(orig_path));
-	}
-	
-	let mut path = PathBuf::from(orig_path.replace("\\", "/"));
-	let file_name = path.file_name().ok_or_else(|| MMDModelLoadError::PathError(orig_path.to_string()))?.to_owned();
-	path.pop();
-	
-	let mut cur_dir = root.clone();
-	
-	for component in path.components() {
-		cur_dir.push(lookup_component(&cur_dir, component.as_os_str(), true)?);
-	}
-	
-	cur_dir.push(lookup_component(&cur_dir, &file_name, false)?);
-	
-	Ok(cur_dir)
-}
-
-fn lookup_component(cur_dir: &PathBuf, name: &OsStr, dir: bool) -> Result<OsString, MMDModelLoadError> {
-	let mut next_dir = None;
-	
-	for file in std::fs::read_dir(&cur_dir)? {
-		let file = file?;
-		
-		if (!dir && file.file_type()?.is_file()) || (dir && file.file_type()?.is_dir()) {
-			if file.file_name() == name {
-				next_dir = Some(name.to_owned());
-				break;
-			} else if file.file_name().to_ascii_lowercase() == name.to_ascii_lowercase() {
-				next_dir = Some(file.file_name());
-			}
-		}
-	}
-	
-	match next_dir {
-		Some(next_dir) => Ok(next_dir),
-		None => Err(MMDModelLoadError::FileNotFound(cur_dir.join(name).to_string_lossy().to_string())),
-	}
-}
-
-const MMD_UNIT_SIZE: f32 = 7.9 / 100.0; // https://www.deviantart.com/hogarth-mmd/journal/1-MMD-unit-in-real-world-units-685870002
-
-impl<I: Into<i32>> From<mmd::Vertex<I>> for Vertex {
-	fn from(vertex: mmd::Vertex<I>) -> Self {
-		let (bones, bones_weights) = match vertex.weight_deform {
-			WeightDeform::Bdef1(bdef) => ([bdef.bone_index.into(), 0, 0, 0],
-			                              [1.0, 0.0, 0.0, 0.0]),
-			WeightDeform::Bdef2(bdef) => ([bdef.bone_1_index.into(), bdef.bone_2_index.into(), 0, 0],
-			                              [bdef.bone_1_weight, 1.0-bdef.bone_1_weight, 0.0, 0.0]),
-			WeightDeform::Bdef4(bdef) => ([bdef.bone_1_index.into(), bdef.bone_2_index.into(), bdef.bone_3_index.into(), bdef.bone_4_index.into()],
-			                              [bdef.bone_1_weight, bdef.bone_2_weight, bdef.bone_3_weight, bdef.bone_4_weight]),
-			WeightDeform::Sdef(sdef) => ([sdef.bone_1_index.into(), sdef.bone_2_index.into(), 0, 0], // TODO: Proper SDEF support
-			                             [sdef.bone_1_weight, 1.0-sdef.bone_1_weight, 0.0, 0.0]),
-			WeightDeform::Qdef(_) => unimplemented!("QDEF weight deforms are not supported."),
-		};
-		
-		let bones_indices = [bones[0].max(0) as u32, bones[1].max(0) as u32, bones[2].max(0) as u32, bones[3].max(0) as u32];
-		let pos = Vec3::from(vertex.position).flip_x() * MMD_UNIT_SIZE;
-		let normal = Vec3::from(vertex.normal).flip_x();
-		
-		Vertex::new(
-			pos,
-			normal,
-			vertex.uv,
-			vertex.edge_scale,
-			bones_indices,
-			bones_weights,
-		)
-	}
-}
-
-trait FlipX {
-	fn flip_x(self) -> Self;
-}
-
-impl FlipX for Vec3 {
-	fn flip_x(self) -> Self {
-		Vec3::new(-self.x, self.y, self.z)
-	}
-}
-
-trait FlattenArrayVec {
-	type Out;
-	fn flatten(self) -> Self::Out;
-}
-
-impl<T> FlattenArrayVec for Vec<[T; 3]> {
-	type Out = Vec<T>;
-	fn flatten(self) -> Self::Out {
-		unsafe {
-			let (ptr, len, cap) = self.into_raw_parts();
-			Vec::from_raw_parts(ptr as *mut T, len * 3, cap * 3)
-		}
-	}
-}
-
-#[derive(Debug, Error)]
-pub enum MMDModelLoadError {
-	#[error(display = "Failed to parse path {}", _0)] PathError(String),
-	#[error(display = "File not found: {}", _0)] FileNotFound(String),
-	#[error(display = "{}", _0)] ModelError(#[error(source)] ModelError),
-	#[error(display = "{}", _0)] IOError(#[error(source)] std::io::Error),
-	#[error(display = "{}", _0)] PmxError(#[error(source)] mmd::Error),
-	#[error(display = "{}", _0)] ImageError(#[error(source)] image::ImageError),
-}
+use std::io::BufReader;
+use std::fs::File;
+use std::path::PathBuf;
+use std::ffi::{OsStr, OsString};
+use err_derive::Error;
+use mmd::pmx::material::{Toon, EnvironmentBlendMode, DrawingFlags};
+use mmd::pmx::bone::{BoneFlags, Connection};
+use mmd::pmx::morph::Offsets;
+use mmd::WeightDeform;
+use image::ImageFormat;
+
+use crate::application::entity::{Bone, BoneConnection};
+use crate::renderer::model::{ModelError, VertexIndex};
+use crate::renderer::Renderer;
+use crate::math::{Vec3, Color};
+use crate::debug;
+use super::{Vertex, sub_mesh::MaterialInfo, shared::MMDModelShared};
+
+pub fn from_pmx<VI>(path: &str, renderer: &mut Renderer) -> Result<MMDModelShared<VI>, MMDModelLoadError> where VI: VertexIndex + mmd::VertexIndex {
+	let mut root = PathBuf::from(path);
+	root.pop();
+	
+	let model_reader = BufReader::new(File::open(path)?);
+	let header = mmd::HeaderReader::new(model_reader)?;
+	
+	// dprintln!("{}", header);
+	
+	let mut vertices_reader = mmd::VertexReader::new(header)?;
+	let vertices = vertices_reader.iter::<i16>()
+                                  .map(|v| v.map(Into::into))
+                                  .collect::<Result<Vec<Vertex>, _>>()?;
+	
+	let mut surfaces_reader = mmd::SurfaceReader::new(vertices_reader)?;
+	let indices = surfaces_reader.iter()
+	                             .collect::<Result<Vec<[VI; 3]>, _>>()?
+	                             .flatten();
+	
+	let mut model = MMDModelShared::new(&vertices, &indices, renderer)?;
+	
+	let mut textures_reader = mmd::TextureReader::new(surfaces_reader)?;
+	let mut textures = vec![];
+	
+	for texture_path in textures_reader.iter() {
+		let texture_path = texture_path?;
+		let os_path = lookup_windows_path(&root, &texture_path)?;
+		let texture_reader = BufReader::new(File::open(os_path)?);
+		let image = image::load(texture_reader, ImageFormat::from_path(&texture_path)?)?;
+		let has_alpha = image.color().has_alpha();
+		
+		textures.push((model.add_texture(image, renderer)?, has_alpha));
+	}
+	
+	let mut materials_reader = mmd::MaterialReader::new(textures_reader)?;
+	let mut last_index = 0_usize;
+	
+	for material in materials_reader.iter::<i32>() {
+		let material = material?;
+		
+		let toon_index = match material.toon {
+			Toon::Texture(id) => id,
+			Toon::Internal(_) => -1
+		};
+		
+		let sphere_mode = if material.environment_index < 0 {
+			0
+		} else {
+			match material.environment_blend_mode {
+				EnvironmentBlendMode::Disabled => 0,
+				EnvironmentBlendMode::Multiply => 1,
+				EnvironmentBlendMode::Additive => 2,
+				EnvironmentBlendMode::AdditionalVec4 => 3,
+			}
+		};
+		
+		let material_info = MaterialInfo {
+			color: material.diffuse_color,
+			specular: material.specular_color,
+			specularity: material.specular_strength,
+			ambient: material.ambient_color,
+			sphere_mode,
+		};
+		
+		let (texture, has_alpha) = textures.get(material.texture_index as usize)
+		                                   .cloned()
+		                                   .map_or((None, false), |(texture, has_alpha)| (Some(texture), has_alpha));
+		
+		let toon = textures.get(toon_index as usize)
+		                   .cloned()
+		                   .map(|(t, _)| t);
+		
+		let sphere_map = textures.get(material.environment_index as usize)
+		                         .cloned()
+		                         .map(|(t, _)| t);
+		
+		let edge = material.draw_flags.contains(DrawingFlags::HasEdge).then_some((material.edge_scale, material.edge_color));
+		
+		model.add_sub_mesh(
+			last_index .. last_index + material.surface_count as usize,
+			material_info,
+			texture,
+			toon,
+			sphere_map,
+			material.draw_flags.contains(DrawingFlags::NoCull),
+			!has_alpha,
+			edge,
+			renderer,
+		)?;
+		
+		last_index += material.surface_count as usize;
+	}
+	
+	
+	let mut bones_reader = mmd::BoneReader::new(materials_reader)?;
+	
+	let bone_defs = bones_reader.iter()
+	                            .collect::<Result<Vec<mmd::Bone<i32>>, _>>()?;
+	
+	for def in bone_defs.iter() {
+		let name = if def.universal_name.len() > 0 {
+			&def.universal_name
+		} else if let Some(translated) = debug::translate(&def.local_name) {
+			translated
+		} else {
+			&def.local_name
+		};
+	
+		let parent = if def.parent < 0 { None } else { Some(def.parent as usize) };
+	
+		let model_pos = Vec3::from(def.position).flip_x() * MMD_UNIT_SIZE;
+		let display = def.bone_flags.contains(BoneFlags::Display);
+	
+		let mut color = if def.bone_flags.contains(BoneFlags::InverseKinematics) {
+			Color::green()
+		} else if def.bone_flags.contains(BoneFlags::Rotatable) && def.bone_flags.contains(BoneFlags::Movable) {
+			Color::magenta()
+		} else if def.bone_flags.contains(BoneFlags::Rotatable) {
+			Color::blue().lightness(1.5)
+		} else if def.bone_flags.contains(BoneFlags::Movable) {
+			Color::dyellow()
+		} else {
+			Color::dwhite()
+		};
+	
+		if !def.bone_flags.contains(BoneFlags::CanOperate) {
+			color = color.lightness(0.5);
+		}
+	
+		let connection = match def.connection {
+			Connection::Index(id) if id <= 0 => BoneConnection::None,
+			Connection::Index(id) => BoneConnection::Bone(id as usize),
+			Connection::Position(pos) => BoneConnection::Offset(Vec3::from(pos).flip_x() * MMD_UNIT_SIZE),
+		};
+	
+		let local_pos = if def.parent < 0 {
+			model_pos
+		} else {
+			let parent = &bone_defs[def.parent as usize];
+			model_pos - Vec3::from(parent.position).flip_x() * MMD_UNIT_SIZE
+		};
+	
+		model.add_bone(Bone::new(name,
+		                         parent,
+		                         color,
+		                         &model_pos,
+		                         &local_pos,
+		                         display,
+		                         connection));
+	}
+	
+	let mut morphs_reader = mmd::MorphReader::new(bones_reader)?;
+	let mut morphs = Vec::with_capacity(morphs_reader.count as usize);
+	
+	for morph in morphs_reader.iter::<i32, VI, i32, i32, i32>() {
+		let morph = morph?;
+		if let Offsets::Vertex(offsets) = morph.offsets {
+			morphs.push(offsets.iter().map(|offset| (offset.vertex, Vec3::from(offset.offset).flip_x() * MMD_UNIT_SIZE)).collect());
+		}
+	}
+	
+	model.add_morphs(&morphs, renderer)?;
+	
+	Ok(model)
+}
+
+// Windows why
+fn lookup_windows_path(root: &PathBuf, orig_path: &str) -> Result<PathBuf, MMDModelLoadError> {
+	if cfg!(target_os = "windows") {
+		return Ok(root.join(orig_path));
+	}
+	
+	let mut path = PathBuf::from(orig_path.replace("\\", "/"));
+	let file_name = path.file_name().ok_or_else(|| MMDModelLoadError::PathError(orig_path.to_string()))?.to_owned();
+	path.pop();
+	
+	let mut cur_dir = root.clone();
+	
+	for component in path.components() {
+		cur_dir.push(lookup_component(&cur_dir, component.as_os_str(), true)?);
+	}
+	
+	cur_dir.push(lookup_component(&cur_dir, &file_name, false)?);
+	
+	Ok(cur_dir)
+}
+
+fn lookup_component(cur_dir: &PathBuf, name: &OsStr, dir: bool) -> Result<OsString, MMDModelLoadError> {
+	let mut next_dir = None;
+	
+	for file in std::fs::read_dir(&cur_dir)? {
+		let file = file?;
+		
+		if (!dir && file.file_type()?.is_file()) || (dir && file.file_type()?.is_dir()) {
+			if file.file_name() == name {
+				next_dir = Some(name.to_owned());
+				break;
+			} else if file.file_name().to_ascii_lowercase() == name.to_ascii_lowercase() {
+				next_dir = Some(file.file_name());
+			}
+		}
+	}
+	
+	match next_dir {
+		Some(next_dir) => Ok(next_dir),
+		None => Err(MMDModelLoadError::FileNotFound(cur_dir.join(name).to_string_lossy().to_string())),
+	}
+}
+
+const MMD_UNIT_SIZE: f32 = 7.9 / 100.0; // https://www.deviantart.com/hogarth-mmd/journal/1-MMD-unit-in-real-world-units-685870002
+
+impl<I: Into<i32>> From<mmd::Vertex<I>> for Vertex {
+	fn from(vertex: mmd::Vertex<I>) -> Self {
+		let (bones, bones_weights) = match vertex.weight_deform {
+			WeightDeform::Bdef1(bdef) => ([bdef.bone_index.into(), 0, 0, 0],
+			                              [1.0, 0.0, 0.0, 0.0]),
+			WeightDeform::Bdef2(bdef) => ([bdef.bone_1_index.into(), bdef.bone_2_index.into(), 0, 0],
+			                              [bdef.bone_1_weight, 1.0-bdef.bone_1_weight, 0.0, 0.0]),
+			WeightDeform::Bdef4(bdef) => ([bdef.bone_1_index.into(), bdef.bone_2_index.into(), bdef.bone_3_index.into(), bdef.bone_4_index.into()],
+			                              [bdef.bone_1_weight, bdef.bone_2_weight, bdef.bone_3_weight, bdef.bone_4_weight]),
+			WeightDeform::Sdef(sdef) => ([sdef.bone_1_index.into(), sdef.bone_2_index.into(), 0, 0], // TODO: Proper SDEF support
+			                             [sdef.bone_1_weight, 1.0-sdef.bone_1_weight, 0.0, 0.0]),
+			WeightDeform::Qdef(_) => unimplemented!("QDEF weight deforms are not supported."),
+		};
+		
+		let bones_indices = [bones[0].max(0) as u32, bones[1].max(0) as u32, bones[2].max(0) as u32, bones[3].max(0) as u32];
+		let pos = Vec3::from(vertex.position).flip_x() * MMD_UNIT_SIZE;
+		let normal = Vec3::from(vertex.normal).flip_x();
+		
+		Vertex::new(
+			pos,
+			normal,
+			vertex.uv,
+			vertex.edge_scale,
+			bones_indices,
+			bones_weights,
+		)
+	}
+}
+
+trait FlipX {
+	fn flip_x(self) -> Self;
+}
+
+impl FlipX for Vec3 {
+	fn flip_x(self) -> Self {
+		Vec3::new(-self.x, self.y, self.z)
+	}
+}
+
+trait FlattenArrayVec {
+	type Out;
+	fn flatten(self) -> Self::Out;
+}
+
+impl<T> FlattenArrayVec for Vec<[T; 3]> {
+	type Out = Vec<T>;
+	fn flatten(self) -> Self::Out {
+		unsafe {
+			let (ptr, len, cap) = self.into_raw_parts();
+			Vec::from_raw_parts(ptr as *mut T, len * 3, cap * 3)
+		}
+	}
+}
+
+#[derive(Debug, Error)]
+pub enum MMDModelLoadError {
+	#[error(display = "Failed to parse path {}", _0)] PathError(String),
+	#[error(display = "File not found: {}", _0)] FileNotFound(String),
+	#[error(display = "{}", _0)] ModelError(#[error(source)] ModelError),
+	#[error(display = "{}", _0)] IOError(#[error(source)] std::io::Error),
+	#[error(display = "{}", _0)] PmxError(#[error(source)] mmd::Error),
+	#[error(display = "{}", _0)] ImageError(#[error(source)] image::ImageError),
+}